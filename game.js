--- conflicted
+++ resolved
@@ -3,11 +3,8 @@
 import { MONSTERS } from './data/monsters.js';
 import { ITEMS } from './data/items.js';
 import { STATS } from './data/stat_pools.js';
-<<<<<<< HEAD
 import { logMessage, formatNumber, getUpgradeCost, findSubZoneByLevel, findFirstLevelOfZone, findLastLevelOfZone, isBossLevel, isBigBossLevel, getCombinedItemStats, isMiniBossLevel } from './utils.js';
-=======
 import { rarities, logMessage, formatNumber, getUpgradeCost, findSubZoneByLevel, findFirstLevelOfZone, isBossLevel, isBigBossLevel, getCombinedItemStats, isMiniBossLevel } from './utils.js';
->>>>>>> 6e65843a
 import * as ui from './ui.js';
 import * as player from './player_actions.js';
 import * as logic from './game_logic.js';
@@ -191,9 +188,6 @@
         
         if (gameState.monster.hp <= 0) {
             handleMonsterDefeated();
-        } else {
-            // Only update the health bar, not the whole UI
-            ui.updateMonsterHealthUI(elements, gameState.monster);
         }
     }
 
@@ -204,9 +198,6 @@
             
             if (gameState.monster.hp <= 0) {
                 handleMonsterDefeated();
-            } else {
-                // Only update the health bar, not the whole UI
-                ui.updateMonsterHealthUI(elements, gameState.monster);
             }
         }
     }
@@ -244,6 +235,7 @@
     }
 
     function autoSave() {
+        if (isResetting) return;
         elements.saveIndicatorEl.classList.add('visible');
         if (saveTimeout) clearTimeout(saveTimeout);
         
@@ -266,20 +258,15 @@
     function renderMap() {
         elements.mapContainerEl.innerHTML = '';
         const realm = REALMS[gameState.currentRealmIndex];
-        if (!realm) { return; }
-    
-        const pathContainer = document.createElementNS("http://www.w3.org/2000/svg", "svg");
-        pathContainer.setAttribute('id', 'map-path-container');
-        pathContainer.setAttribute('viewBox', '0 0 100 100');
-        pathContainer.setAttribute('preserveAspectRatio', 'none');
-        pathContainer.style.fill = 'none';
-        elements.mapContainerEl.appendChild(pathContainer);
-    
+        if (!realm) {
+            gameState.currentRealmIndex = 0;
+            renderMap();
+            return;
+        }
         if (currentMap === 'world') {
             elements.mapTitleEl.textContent = realm.name;
             elements.backToWorldMapBtnEl.classList.add('hidden');
             elements.mapContainerEl.style.backgroundImage = `url('${realm.mapImage}')`;
-<<<<<<< HEAD
     
             const sortedZones = Object.entries(realm.zones).sort(([, a], [, b]) => findFirstLevelOfZone(a) - findFirstLevelOfZone(b));
     
@@ -301,13 +288,11 @@
                 if (isUnlocked) {
                     node.onclick = () => { currentMap = zoneId; renderMap(); };
                 }
-=======
             for (const zoneId in realm.zones) {
                 const zone = realm.zones[zoneId];
                 const isUnlocked = gameState.maxLevel >= findFirstLevelOfZone(zone);
                 const node = ui.createMapNode(zone.name, zone.icon, zone.coords, isUnlocked, false, gameState.currentFightingLevel, zone.subZones[Object.keys(zone.subZones)[0]].levelRange);
                 if (isUnlocked) node.onclick = () => { currentMap = zoneId; renderMap(); };
->>>>>>> 6e65843a
                 elements.mapContainerEl.appendChild(node);
             }
             
@@ -970,11 +955,8 @@
                 if (!viewId) return;
         
                 tab.addEventListener('click', () => {
-<<<<<<< HEAD
                     const itemRelatedViews = ['gems-view', 'inventory-view', 'equipment-view', 'forge-view'];
-=======
                     const itemRelatedViews = ['gems-view', 'inventory-view', 'equipment-view'];
->>>>>>> 6e65843a
                     if (selectedGemForSocketing !== null && !itemRelatedViews.includes(viewId)) {
                         selectedGemForSocketing = null;
                         logMessage(elements.gameLogEl, "Canceled gem socketing.");
@@ -984,17 +966,14 @@
                         craftingGems = [];
                         logMessage(elements.gameLogEl, "Returned gems from crafting slots.");
                     }
-<<<<<<< HEAD
                     if (selectedItemForForge !== null && !itemRelatedViews.includes(viewId)) {
                         selectedItemForForge = null;
                         logMessage(elements.gameLogEl, "Forge selection cleared.");
                     }
         
-=======
 
                     updateAll(); 
 
->>>>>>> 6e65843a
                     tabs.forEach(t => t.classList.remove('active'));
                     tab.classList.add('active');
                     if (parentPanel) {
@@ -1008,7 +987,6 @@
                 });
             });
         });
-<<<<<<< HEAD
         
         elements.forgeInventorySlotsEl.addEventListener('click', (e) => {
             if (!(e.target instanceof Element)) return;
@@ -1051,8 +1029,6 @@
                 autoSave();
             }
         });
-=======
->>>>>>> 6e65843a
 
         setupItemTooltipListeners();
         setupGemTooltipListeners();
@@ -1240,31 +1216,6 @@
             showTooltip(gameState.equipment[slotName], slotEl);
         });
         equipmentSlots.addEventListener('mouseout', () => elements.tooltipEl.classList.add('hidden'));
-<<<<<<< HEAD
-        
-        elements.forgeInventorySlotsEl.addEventListener('mouseover', (event) => {
-            if (!(event.target instanceof Element)) return;
-            const wrapper = event.target.closest('.item-wrapper');
-            if (!(wrapper instanceof HTMLElement)) return;
-
-            const location = wrapper.dataset.location;
-            let item = null;
-
-            if (location === 'equipment') {
-                const slot = wrapper.dataset.slot;
-                if(slot) item = gameState.equipment[slot];
-            } else {
-                const indexStr = wrapper.dataset.index;
-                 if (indexStr) {
-                    const index = parseInt(indexStr, 10);
-                    item = gameState.inventory[index];
-                }
-            }
-            showTooltip(item, wrapper);
-        });
-        elements.forgeInventorySlotsEl.addEventListener('mouseout', () => elements.tooltipEl.classList.add('hidden'));
-=======
->>>>>>> 6e65843a
     }
     
     function setupGemTooltipListeners(){
